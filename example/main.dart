--- conflicted
+++ resolved
@@ -30,15 +30,9 @@
 exampleConfirmPayment() async {
   Stripe.init(publishableKey);
   final paymentIntentClientSecret =
-<<<<<<< HEAD
-      await _createPaymentIntent(Stripe.instance.getReturnUrl());
-  final paymentIntent = await Stripe.instance
-      .confirmPayment(paymentIntentClientSecret, "pm-paymentMethod");
-=======
       await _createPaymentIntent(Stripe.instance.getReturnUrlForSca());
   final paymentIntent =
       await Stripe.instance.confirmPayment(paymentIntentClientSecret, "pm-paymentMethod");
->>>>>>> 49b880b9
   if (paymentIntent['status'] == 'success') {
     // Confirmation successfull
   } else {
@@ -58,14 +52,8 @@
 exampleAuthenticatePayment() async {
   Stripe.init(publishableKey);
   final paymentIntentClientSecret =
-<<<<<<< HEAD
-      await _createAndConfirmPaymentIntent(Stripe.instance.getReturnUrl());
-  final paymentIntent =
-      await Stripe.instance.authenticatePayment(paymentIntentClientSecret);
-=======
       await _createAndConfirmPaymentIntent(Stripe.instance.getReturnUrlForSca());
   final paymentIntent = await Stripe.instance.authenticatePayment(paymentIntentClientSecret);
->>>>>>> 49b880b9
   if (paymentIntent['status'] == "success") {
     // Authentication was successfull
   } else {
